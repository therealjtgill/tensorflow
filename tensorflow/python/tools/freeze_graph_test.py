# Copyright 2015 The TensorFlow Authors. All Rights Reserved.
#
# Licensed under the Apache License, Version 2.0 (the "License");
# you may not use this file except in compliance with the License.
# You may obtain a copy of the License at
#
#     http://www.apache.org/licenses/LICENSE-2.0
#
# Unless required by applicable law or agreed to in writing, software
# distributed under the License is distributed on an "AS IS" BASIS,
# WITHOUT WARRANTIES OR CONDITIONS OF ANY KIND, either express or implied.
# See the License for the specific language governing permissions and
# limitations under the License.
# ==============================================================================
"""Tests the graph freezing tool."""

from __future__ import absolute_import
from __future__ import division
from __future__ import print_function

import os

from tensorflow.core.example import example_pb2
from tensorflow.core.framework import graph_pb2
from tensorflow.core.protobuf import saver_pb2
from tensorflow.python.client import session
from tensorflow.python.framework import dtypes
from tensorflow.python.framework import graph_io
from tensorflow.python.framework import importer
from tensorflow.python.framework import ops
from tensorflow.python.framework import test_util
from tensorflow.python.ops import array_ops
from tensorflow.python.ops import math_ops
from tensorflow.python.ops import parsing_ops
from tensorflow.python.ops import variables
from tensorflow.python.platform import test
from tensorflow.python.saved_model import builder as saved_model_builder
from tensorflow.python.saved_model import signature_constants
from tensorflow.python.saved_model import signature_def_utils
from tensorflow.python.saved_model import tag_constants
from tensorflow.python.tools import freeze_graph
from tensorflow.python.training import saver as saver_lib


class FreezeGraphTest(test_util.TensorFlowTestCase):

  def _testFreezeGraph(self, saver_write_version):

    checkpoint_prefix = os.path.join(self.get_temp_dir(), "saved_checkpoint")
    checkpoint_meta_graph_file = os.path.join(self.get_temp_dir(),
                                              "saved_checkpoint.meta")
    checkpoint_state_name = "checkpoint_state"
    input_graph_name = "input_graph.pb"
    output_graph_name = "output_graph.pb"

    # We'll create an input graph that has a single variable containing 1.0,
    # and that then multiplies it by 2.
    with ops.Graph().as_default():
      variable_node = variables.Variable(1.0, name="variable_node")
      output_node = math_ops.multiply(variable_node, 2.0, name="output_node")
      sess = session.Session()
      init = variables.global_variables_initializer()
      sess.run(init)
      output = sess.run(output_node)
      self.assertNear(2.0, output, 0.00001)
      saver = saver_lib.Saver(write_version=saver_write_version)
      checkpoint_path = saver.save(
          sess,
          checkpoint_prefix,
          global_step=0,
          latest_filename=checkpoint_state_name)
      graph_io.write_graph(sess.graph, self.get_temp_dir(), input_graph_name)

    # We save out the graph to disk, and then call the const conversion
    # routine.
    input_graph_path = os.path.join(self.get_temp_dir(), input_graph_name)
    input_saver_def_path = ""
    input_binary = False
    output_node_names = "output_node"
    restore_op_name = "save/restore_all"
    filename_tensor_name = "save/Const:0"
    output_graph_path = os.path.join(self.get_temp_dir(), output_graph_name)
    clear_devices = False
    input_meta_graph = checkpoint_meta_graph_file

    freeze_graph.freeze_graph(
<<<<<<< HEAD
        input_graph_path, input_saver_def_path, input_binary, checkpoint_path,
        output_node_names, restore_op_name, filename_tensor_name,
        output_graph_path, clear_devices, "", "", input_meta_graph,
=======
        input_graph_path,
        input_saver_def_path,
        input_binary,
        checkpoint_path,
        output_node_names,
        restore_op_name,
        filename_tensor_name,
        output_graph_path,
        clear_devices,
        "",
        "",
        input_meta_graph,
>>>>>>> 78e4ed15
        checkpoint_version=saver_write_version)

    # Now we make sure the variable is now a constant, and that the graph still
    # produces the expected result.
    with ops.Graph().as_default():
      output_graph_def = graph_pb2.GraphDef()
      with open(output_graph_path, "rb") as f:
        output_graph_def.ParseFromString(f.read())
        _ = importer.import_graph_def(output_graph_def, name="")

      self.assertEqual(4, len(output_graph_def.node))
      for node in output_graph_def.node:
        self.assertNotEqual("VariableV2", node.op)
        self.assertNotEqual("Variable", node.op)

      with session.Session() as sess:
        output_node = sess.graph.get_tensor_by_name("output_node:0")
        output = sess.run(output_node)
        self.assertNear(2.0, output, 0.00001)

  def _createTFExampleString(self, feature_name, feature_value):
    """Create a serialized tensorflow example."""
    example = example_pb2.Example()
    example.features.feature[feature_name].float_list.value.extend([
        feature_value])
    return example.SerializeToString()

  def _writeDummySavedModel(self, path, feature_name):
    """Writes a classifier with two input features to the given path."""
    with ops.Graph().as_default():
      examples = array_ops.placeholder(dtypes.string, name="input_node")
      feature_configs = {
          feature_name: parsing_ops.FixedLenFeature(shape=[],
                                                    dtype=dtypes.float32),
      }
      features = parsing_ops.parse_example(examples, feature_configs)
      feature = features[feature_name]

      variable_node = variables.Variable(1.0, name="variable_node")
      scores = math_ops.multiply(variable_node, feature, name="output_node")
      class_feature = array_ops.fill(array_ops.shape(feature),
                                     "class_%s" % feature_name)
      classes = array_ops.transpose(class_feature)

      with session.Session() as sess:
        sess.run(variables.global_variables_initializer())
        signature = (
            signature_def_utils.classification_signature_def(
                examples=examples,
                classes=classes,
                scores=scores,))
        builder = saved_model_builder.SavedModelBuilder(path)
        builder.add_meta_graph_and_variables(
            sess,
            [tag_constants.SERVING],
            signature_def_map={
                signature_constants.DEFAULT_SERVING_SIGNATURE_DEF_KEY:
                    signature,
            },)
        builder.save(as_text=True)

  def testFreezeGraphV1(self):
    self._testFreezeGraph(saver_pb2.SaverDef.V1)

  def testFreezeGraphV2(self):
    self._testFreezeGraph(saver_pb2.SaverDef.V2)

  def testFreezeMetaGraph(self):
    tmp_dir = self.get_temp_dir()
    checkpoint_prefix = os.path.join(tmp_dir, "meta_graph_checkpoint")
    checkpoint_state_name = "checkpoint_state"
    output_graph_filename = os.path.join(tmp_dir, "output_graph.pb")

    with ops.Graph().as_default():
      variable_node = variables.Variable(1.0, name="variable_node")
      output_node = math_ops.multiply(variable_node, 2.0, name="output_node")
      sess = session.Session()
      init = variables.global_variables_initializer()
      sess.run(init)
      output = sess.run(output_node)
      self.assertNear(2.0, output, 0.00001)
      saver = saver_lib.Saver()
      checkpoint_path = saver.save(
          sess,
          checkpoint_prefix,
          global_step=0,
          latest_filename=checkpoint_state_name)

    input_saver_def_path = ""
    input_binary = True
    output_node_names = "output_node"
    restore_op_name = "save/restore_all"
    filename_tensor_name = "save/Const:0"
    clear_devices = False
    input_meta_graph = checkpoint_path + ".meta"

    freeze_graph.freeze_graph(
        "", input_saver_def_path, input_binary, checkpoint_path,
        output_node_names, restore_op_name, filename_tensor_name,
        output_graph_filename, clear_devices, "", "", "", input_meta_graph)

    # Now we make sure the variable is now a constant, and that the graph still
    # produces the expected result.
    with ops.Graph().as_default():
      output_graph_def = graph_pb2.GraphDef()
      with open(output_graph_filename, "rb") as f:
        output_graph_def.ParseFromString(f.read())
        _ = importer.import_graph_def(output_graph_def, name="")

      self.assertEqual(4, len(output_graph_def.node))
      for node in output_graph_def.node:
        self.assertNotEqual("VariableV2", node.op)
        self.assertNotEqual("Variable", node.op)

      with session.Session() as sess:
        output_node = sess.graph.get_tensor_by_name("output_node:0")
        output = sess.run(output_node)
        self.assertNear(2.0, output, 0.00001)

  def testFreezeSavedModel(self):
    tmp_dir = self.get_temp_dir()
    saved_model_dir = os.path.join(tmp_dir, "saved_model_dir")
    feature_name = "feature"
    self._writeDummySavedModel(saved_model_dir, feature_name)
    output_graph_filename = os.path.join(tmp_dir, "output_graph.pb")

    input_saved_model_dir = saved_model_dir
    output_node_names = "output_node"
    input_binary = False
    input_saver_def_path = False
    restore_op_name = None
    filename_tensor_name = None
    clear_devices = False
    input_meta_graph = False
    checkpoint_path = None
    input_graph_filename = None
    saved_model_tags = tag_constants.SERVING

    freeze_graph.freeze_graph(input_graph_filename, input_saver_def_path,
                              input_binary, checkpoint_path, output_node_names,
                              restore_op_name, filename_tensor_name,
                              output_graph_filename, clear_devices, "", "", "",
                              input_meta_graph, input_saved_model_dir,
                              saved_model_tags)

    # Now we make sure the variable is now a constant, and that the graph still
    # produces the expected result.
    with ops.Graph().as_default():
      output_graph_def = graph_pb2.GraphDef()
      with open(output_graph_filename, "rb") as f:
        output_graph_def.ParseFromString(f.read())
        _ = importer.import_graph_def(output_graph_def, name="")

      self.assertEqual(8, len(output_graph_def.node))
      for node in output_graph_def.node:
        self.assertNotEqual("VariableV2", node.op)
        self.assertNotEqual("Variable", node.op)

      feature_value = 2.0
      example = self._createTFExampleString(feature_name, feature_value)
      with session.Session() as sess:
        input_node = sess.graph.get_tensor_by_name("input_node:0")
        output_node = sess.graph.get_tensor_by_name("output_node:0")
        output = sess.run(output_node, feed_dict={input_node: [example]})
        self.assertNear(feature_value, output, 0.00001)


if __name__ == "__main__":
  test.main()<|MERGE_RESOLUTION|>--- conflicted
+++ resolved
@@ -84,11 +84,6 @@
     input_meta_graph = checkpoint_meta_graph_file
 
     freeze_graph.freeze_graph(
-<<<<<<< HEAD
-        input_graph_path, input_saver_def_path, input_binary, checkpoint_path,
-        output_node_names, restore_op_name, filename_tensor_name,
-        output_graph_path, clear_devices, "", "", input_meta_graph,
-=======
         input_graph_path,
         input_saver_def_path,
         input_binary,
@@ -101,7 +96,6 @@
         "",
         "",
         input_meta_graph,
->>>>>>> 78e4ed15
         checkpoint_version=saver_write_version)
 
     # Now we make sure the variable is now a constant, and that the graph still
